--- conflicted
+++ resolved
@@ -11,27 +11,18 @@
 ]
 
 dependencies = [
-<<<<<<< HEAD
-  rich>=13.0.0
-  pydantic>=2.0.0
-  pydantic-settings>=2.9.1
-  typer>=0.7.0,<0.12.0
-  python-dotenv>=1.1.0
-  msgpack>=1.1.0
-  croniter>=1.3.8
-  requests>=2.32.0
-  tzdata>=2025.2
-  watchdog>=6.0.0
-  pathspec>=0.12.1
-=======
-  "rich>=13.0.0",
-  "pydantic-settings>=2.9.1",
-  "pydantic>=2.0.0",
-  "typer>=0.7.0,<0.12.0",
-  "python-dotenv>=1.1.0",
-  "msgpack>=1.1.0",
-  "tomli; python_version < '3.11'"
->>>>>>> 70d99b6f
+  rich>=13.0.0,
+  pydantic>=2.0.0,
+  pydantic-settings>=2.9.1,
+  typer>=0.7.0,<0.12.0,
+  python-dotenv>=1.1.0,
+  msgpack>=1.1.0,
+  croniter>=1.3.8,
+  requests>=2.32.0,
+  tzdata>=2025.2,
+  watchdog>=6.0.0,
+  pathspec>=0.12.1,
+  "tomli; python_version < '3.11'",
 ]
 
 [build-system]
